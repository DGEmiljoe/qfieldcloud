--- conflicted
+++ resolved
@@ -80,10 +80,7 @@
         max-file: "5"
     labels:
       ofelia.enabled: "true"
-<<<<<<< HEAD
-=======
       ofelia.job-exec.runcrons.no-overlap: "true"
->>>>>>> 5a053094
       ofelia.job-exec.runcrons.schedule: '@every 1m'
       ofelia.job-exec.runcrons.command: python manage.py runcrons
 
